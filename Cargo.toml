[package]
name = "mot-rs"
repository = "https://github.com/LdDl/mot-rs"
readme = "README.md"
keywords = ["computer-vision", "kalman", "tracking", "filtering"]
license = "MIT"
version = "0.3.3"
edition = "2024"
authors = ["Dimitrii Lopanov <sexykdi@gmail.com>"]
exclude = ["/.github", "/ci", "/tools", "release.toml", "rustfmt.toml"]
description = "Dead simple multi object tracking in Rust"
homepage = "https://github.com/LdDl/mot-rs"
documentation = "https://docs.rs/mot-rs"
categories = ["algorithms", "computer-vision", "mathematics", "science"]

# See more keys and their definitions at https://doc.rust-lang.org/cargo/reference/manifest.html

[dependencies]
<<<<<<< HEAD
kalman-rust = "0.3"
=======
kalman-rust = "0.3.0"
>>>>>>> d915ae77
uuid = { version = "1.5.0", features = ["serde", "v4"] }
chrono = "0.4.31"
itertools = "0.11.0"
pathfinding = "4.14.0"
<|MERGE_RESOLUTION|>--- conflicted
+++ resolved
@@ -16,11 +16,7 @@
 # See more keys and their definitions at https://doc.rust-lang.org/cargo/reference/manifest.html
 
 [dependencies]
-<<<<<<< HEAD
-kalman-rust = "0.3"
-=======
 kalman-rust = "0.3.0"
->>>>>>> d915ae77
 uuid = { version = "1.5.0", features = ["serde", "v4"] }
 chrono = "0.4.31"
 itertools = "0.11.0"
