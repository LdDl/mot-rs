--- conflicted
+++ resolved
@@ -4,17 +4,13 @@
 use crate::mot::mot_errors;
 use crate::mot::DistanceBlob;
 use crate::mot::SimpleBlob;
-<<<<<<< HEAD
 use crate::utils::{
     iou,
     Point,
     euclidean_distance
 };
-=======
-use crate::utils::iou;
 use uuid::Uuid;
 
->>>>>>> 8a9be155
 /// Naive implementation of Multi-object tracker (MOT) with IoU matching
 pub struct IoUTracker {
     // Max no match (max number of frames when object could not be found again). Default is 75
@@ -64,14 +60,8 @@
         new_objects: &mut Vec<SimpleBlob>,
     ) -> Result<(), mot_errors::TrackerError> {
         for (_, object) in self.objects.iter_mut() {
-<<<<<<< HEAD
             // Make sure that object is marked as deactivated
             object.deactivate();
-=======
-            object.deactivate(); // Make sure that object is marked as deactivated
-                                 // object.predict_next_position_naive(5);
-            object.predict_next_position();
->>>>>>> 8a9be155
         }
         let mut blobs_to_register: HashMap<Uuid, SimpleBlob> = HashMap::new();
 
@@ -153,15 +143,10 @@
                         v.update(&distance_blob.0.blob)?; // Update with measurement from t+1
                         v.reset_no_match();
                         // Last but not least:
-                        // // We need to update ID of new object to match existing one (that is why we have &mut in function definition)
+                        // We need to update ID of new object to match existing one (that is why we have &mut in function definition)
                         distance_blob.0.blob.set_id(min_id);
                         reserved_objects.insert(min_id);
-<<<<<<< HEAD
-
                     },
-=======
-                    }
->>>>>>> 8a9be155
                     None => {
                         return Err(mot_errors::TrackerError::from(mot_errors::NoObjectInTracker{txt: format!("immposible self.objects.get_mut(&min_id). Object ID {:?}. IoU value: {:?}", min_id, max_iou)}));
                     }
